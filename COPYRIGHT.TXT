RTK is copyrighted software.

  Copyright (c) 2010-2012 RTK consortium
  All rights reserved

  You can freely use and distribute RTK under an Apache 2.0 license.
  See LICENSE.TXT for details

------------------------------------------------------------------------
Some code is modified from plastimatch.org:
- hnd_io.c in itkHndImageIO.cxx
- fdk_cuda.cu in itkCudaFDKBackProjectionImageFilter.cu

Plastimatch Software License ("Software License") Version 1.0

This Software License covers downloads from the Plastimatch project
("Plastimatch") maintained by The General Hospital Corporation
Inc. ("MGH").

Your downloading, copying, modifying, displaying, distributing or use
of any software and/or data from Plastimatch (collectively, the
"Software") constitutes acceptance of all of the terms and conditions
of this Software License.  If you do not agree to such terms and
conditions, you have no right to download, copy, modify, display,
distribute or use the Software.


1. As used in this Software License, "you" means the individual
   downloading and/or using, reproducing, modifying, displaying and/or
   distributing the Software and the institution or entity which
   employs or is otherwise affiliated with such individual in
   connection therewith.  The MGH hereby grants you, with right to
   sublicense, with respect to MGH's rights in the software, and data,
   if any, which is the subject of this Software License
   (collectively, the "Software"), a royalty-free, non-exclusive
   license to use, reproduce, make derivative works of, display and
   distribute the Software, provided that:

   (a) you accept and adhere to all of the terms and conditions of
   this Software License;

   (b) in connection with any copy of or sublicense of all or any
   portion of the Software, all of the terms and conditions in this
   Software License shall appear in and shall apply to such copy and
   such sublicense, including without limitation all source and
   executable forms and on any user documentation, prefaced with the
   following words: "All or portions of this licensed product (such
   portions are the "Software") have been obtained under license from
   MGH and are subject to the following terms and conditions:"

   (c) you preserve and maintain all applicable attributions,
   copyright notices and licenses included in or applicable to the
   Software;

   (d) modified versions of the Software must be clearly identified
   and marked as such, and must not be misrepresented as being the
   original Software; and

   (e) you consider making, but are under no obligation to make, the
   source code of any of your modifications to the Software freely
   available to others on an open source basis.

2. The license granted under this Software License includes without
   limitation the right to (i) incorporate the Software into
   proprietary programs (subject to any restrictions applicable to
   such programs), (ii) add your own copyright statement to your
   modifications of the Software, and (iii) provide additional or
   different license terms and conditions in your sublicenses of
   modifications of the Software; provided that in each case your use,
   reproduction or distribution of such modifications otherwise
   complies with the conditions stated in this Software License.

3. This Software License does not grant any rights with respect to
   third party software, except those rights that MGH has been
   authorized by a third party to grant to you, and accordingly you
   are solely responsible for (i) obtaining any permissions from third
   parties that you need to use, reproduce, make derivative works of,
   display and distribute the Software, and (ii) informing your
   sublicensees, including without limitation your end-users, of their
   obligations to secure any such required permissions.

4. The Software has been designed for research purposes only and has
   not been reviewed or approved by the Food and Drug Administration
   or by any other agency.  YOU ACKNOWLEDGE AND AGREE THAT CLINICAL
   APPLICATIONS ARE NEITHER RECOMMENDED NOR ADVISED.  Any
   commercialization of the Software is at the sole risk of the party
   or parties engaged in such commercialization.  You further agree to
   use, reproduce, make derivative works of, display and distribute
   the Software in compliance with all applicable governmental laws,
   regulations and orders, including without limitation those relating
   to export and import control.

5. The Software is provided "AS IS" and neither MGH nor any
   contributor to the software (each a "Contributor") shall have any
   obligation to provide maintenance, support, updates, enhancements
   or modifications thereto.  MGH AND ALL CONTRIBUTORS SPECIFICALLY
   DISCLAIM ALL EXPRESS AND IMPLIED WARRANTIES OF ANY KIND INCLUDING,
   BUT NOT LIMITED TO, ANY WARRANTIES OF MERCHANTABILITY, FITNESS FOR
   A PARTICULAR PURPOSE AND NON-INFRINGEMENT.  IN NO EVENT SHALL MGH
   OR ANY CONTRIBUTOR BE LIABLE TO ANY PARTY FOR DIRECT, INDIRECT,
   SPECIAL, INCIDENTAL, EXEMPLARY OR CONSEQUENTIAL DAMAGES HOWEVER
   CAUSED AND ON ANY THEORY OF LIABILITY ARISING IN ANY WAY RELATED TO
   THE SOFTWARE, EVEN IF MGH OR ANY CONTRIBUTOR HAS BEEN ADVISED OF
   THE POSSIBILITY OF SUCH DAMAGES.  TO THE MAXIMUM EXTENT NOT
   PROHIBITED BY LAW OR REGULATION, YOU FURTHER ASSUME ALL LIABILITY
   FOR YOUR USE, REPRODUCTION, MAKING OF DERIVATIVE WORKS, DISPLAY,
   LICENSE OR DISTRIBUTION OF THE SOFTWARE AND AGREE TO INDEMNIFY AND
   HOLD HARMLESS MGH AND ALL CONTRIBUTORS FROM AND AGAINST ANY AND ALL
   CLAIMS, SUITS, ACTIONS, DEMANDS AND JUDGMENTS ARISING THEREFROM.

6. None of the names, logos or trademarks of MGH or any of MGH's
   affiliates or any of the Contributors, or any funding agency, may
   be used to endorse or promote products produced in whole or in part
   by operation of the Software or derived from or based on the
   Software without specific prior written permission from the
   applicable party.

7. Any use, reproduction or distribution of the Software which is not
   in accordance with this Software License shall automatically revoke
   all rights granted to you under this Software License and render
   Paragraphs 1 and 2 of this Software License null and void.

8. This Software License does not grant any rights in or to any
   intellectual property owned by MGH or any Contributor except those
   rights expressly granted hereunder.

------------------------------------------------------------------------
gengetopt code has been taken from git://git.sv.gnu.org/gengetopt.git 
tag rel_2_22_4


gengetopt - generate a C function that uses getopt_long
to parse command line arguments

Copyright (C) 1999, 2011, 2012, 2013-2007, Free Software Foundation, Inc.

This program is free software; you can redistribute it and/or modify
it under the terms of the GNU General Public License as published by
the Free Software Foundation; either version 3 of the License, or
(at your option) any later version.

Use of gengetopt does not impose any particular license on the
generated code.

This program is distributed in the hope that it will be useful,
but WITHOUT ANY WARRANTY; without even the implied warranty of
MERCHANTABILITY or FITNESS FOR A PARTICULAR PURPOSE.  See the
GNU General Public License for more details.

The included file 'COPYING' is a copy of the GNU General Public License.

------------------------------------------------------------------------
itkBinShrinkImageFilter has been taken from http://hdl.handle.net/10380/3450
It uses the same Apache 2.0 license as RTK

------------------------------------------------------------------------
itkImageScanlineConstIterator has been taken from ITK 4.5.0
It uses the same Apache 2.0 license as RTK

------------------------------------------------------------------------
<<<<<<< HEAD
Some code is modified (a lot) from GIFT, the Generalized Image Fusion Toolkit
(http://hdl.handle.net/1926/216)
- rtkDaubechiesWaveletsKernelSource.h
- rtkDaubechiesWaveletsKernelSource.txx
- rtkDeconstructImageFilter.h
- rtkDeconstructImageFilter.txx
- rtkReconstructImageFilter.h
- rtkReconstructImageFilter.txx
- rtkDownsampleImageFilter.h
- rtkDownsampleImageFilter.txx
- rtkUpsampleImageFilter.h
- rtkUpsampleImageFilter.txx
=======
Some code is modified from http://sourceforge.net/projects/niftyrec/:
- tt_project_ray_gpu_kernels.cu in rtkCudaForwardProjectionImageFilter.h 

                      NIFTYREC TOMOGRAPHY TOOLBOX                       

Copyright (c) 2009-2013, University College London, United-Kingdom. 
All rights reserved. 

Redistribution and use in source and binary forms, with or without modification,
are permitted provided that the following conditions are met:

Redistributions of source code must retain the above copyright notice,
this list of conditions and the following disclaimer.
Redistributions in binary form must reproduce the above copyright notice,
this list of conditions and the following disclaimer in the documentation
and/or other materials provided with the distribution.

Neither the name of the University College London nor the names of its
contributors may be used to endorse or promote products derived from
this software without specific prior written permission. 

THIS SOFTWARE IS PROVIDED BY THE COPYRIGHT HOLDERS AND CONTRIBUTORS "AS IS"
AND ANY EXPRESS OR IMPLIED WARRANTIES, INCLUDING, BUT NOT LIMITED TO, THE
IMPLIED WARRANTIES OF MERCHANTABILITY AND FITNESS FOR A PARTICULAR PURPOSE
ARE DISCLAIMED. IN NO EVENT SHALL THE COPYRIGHT HOLDER OR CONTRIBUTORS BE
LIABLE FOR ANY DIRECT, INDIRECT, INCIDENTAL, SPECIAL, EXEMPLARY, OR
CONSEQUENTIAL DAMAGES (INCLUDING, BUT NOT LIMITED TO, PROCUREMENT OF
SUBSTITUTE GOODS OR SERVICES; LOSS OF USE, DATA, OR PROFITS; OR BUSINESS
INTERRUPTION) HOWEVER CAUSED AND ON ANY THEORY OF LIABILITY, WHETHER IN
CONTRACT, STRICT LIABILITY, OR TORT (INCLUDING NEGLIGENCE OR OTHERWISE)
ARISING IN ANY WAY OUT OF THE USE OF THIS SOFTWARE, EVEN IF ADVISED OF
THE POSSIBILITY OF SUCH DAMAGE.
>>>>>>> a5e3a594
<|MERGE_RESOLUTION|>--- conflicted
+++ resolved
@@ -158,7 +158,6 @@
 It uses the same Apache 2.0 license as RTK
 
 ------------------------------------------------------------------------
-<<<<<<< HEAD
 Some code is modified (a lot) from GIFT, the Generalized Image Fusion Toolkit
 (http://hdl.handle.net/1926/216)
 - rtkDaubechiesWaveletsKernelSource.h
@@ -171,7 +170,8 @@
 - rtkDownsampleImageFilter.txx
 - rtkUpsampleImageFilter.h
 - rtkUpsampleImageFilter.txx
-=======
+
+------------------------------------------------------------------------
 Some code is modified from http://sourceforge.net/projects/niftyrec/:
 - tt_project_ray_gpu_kernels.cu in rtkCudaForwardProjectionImageFilter.h 
 
@@ -203,5 +203,4 @@
 INTERRUPTION) HOWEVER CAUSED AND ON ANY THEORY OF LIABILITY, WHETHER IN
 CONTRACT, STRICT LIABILITY, OR TORT (INCLUDING NEGLIGENCE OR OTHERWISE)
 ARISING IN ANY WAY OUT OF THE USE OF THIS SOFTWARE, EVEN IF ADVISED OF
-THE POSSIBILITY OF SUCH DAMAGE.
->>>>>>> a5e3a594
+THE POSSIBILITY OF SUCH DAMAGE.