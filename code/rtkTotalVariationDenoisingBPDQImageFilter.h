/*=========================================================================
 *
 *  Copyright RTK Consortium
 *
 *  Licensed under the Apache License, Version 2.0 (the "License");
 *  you may not use this file except in compliance with the License.
 *  You may obtain a copy of the License at
 *
 *         http://www.apache.org/licenses/LICENSE-2.0.txt
 *
 *  Unless required by applicable law or agreed to in writing, software
 *  distributed under the License is distributed on an "AS IS" BASIS,
 *  WITHOUT WARRANTIES OR CONDITIONS OF ANY KIND, either express or implied.
 *  See the License for the specific language governing permissions and
 *  limitations under the License.
 *
 *=========================================================================*/

#ifndef rtkTotalVariationDenoisingBPDQImageFilter_h
#define rtkTotalVariationDenoisingBPDQImageFilter_h

#include "rtkDenoisingBPDQImageFilter.h"
#include "rtkMagnitudeThresholdImageFilter.h"

#include <itkPeriodicBoundaryCondition.h>

namespace rtk
{
/** \class TotalVariationDenoisingBPDQImageFilter
 * \brief Applies a total variation denoising, only alm_SingularValueThresholdFilterong the dimensions specified, on an image.
 *
 * This filter finds the minimum of || f - f_0 ||_2^2 + gamma * TV(f)
 * using basis pursuit dequantization, where f is the current image, f_0 the
 * input image, and TV the total variation calculated with only the gradients
 * along the dimensions specified. This filter can be used, for example, to
 * perform 3D total variation denoising on a 4D dataset
 * (by calling SetDimensionsProcessed([true true true false]).
 * More information on the algorithm can be found at
 * http://wiki.epfl.ch/bpdq#download
 *
 * \dot
 * digraph TotalVariationDenoisingBPDQImageFilter
 * {
 *
 * subgraph clusterFirstIteration
 *   {
 *   label="First iteration"
 *
 *   FI_Input [label="Input"];
 *   FI_Input [shape=Mdiamond];
 *
 *   node [shape=box];
 *   FI_Multiply [ label="itk::MultiplyImageFilter (by beta)" URL="\ref itk::MultiplyImageFilter"];
 *   FI_Gradient [ label="rtk::ForwardDifferenceGradientImageFilter" URL="\ref rtk::ForwardDifferenceGradientImageFilter"];
 *   FI_MagnitudeThreshold [ label="rtk::MagnitudeThresholdImageFilter" URL="\ref rtk::MagnitudeThresholdImageFilter"];
 *   FI_OutOfMagnitudeTreshold [label="", fixedsize="false", width=0, height=0, shape=none];
 *
 *   FI_Input -> FI_Multiply;
 *   FI_Multiply -> FI_Gradient;
 *   FI_Gradient -> FI_MagnitudeThreshold;
 *   FI_MagnitudeThreshold -> FI_OutOfMagnitudeTreshold [style=dashed];
 *   }
 *
 * subgraph clusterAfterFirstIteration
 *   {
 *   label="After first iteration"
 *
 *   Input [label="Input"];
 *   Input [shape=Mdiamond];
 *   Output [label="Output"];
 *   Output [shape=Mdiamond];
 *
 *   node [shape=box];
 *   Divergence [ label="rtk::BackwardDifferenceDivergenceImageFilter" URL="\ref rtk::BackwardDifferenceDivergenceImageFilter"];
 *   Subtract [ label="itk::SubtractImageFilter" URL="\ref itk::SubtractImageFilter"];
 *   Multiply [ label="itk::MultiplyImageFilter (by beta)" URL="\ref itk::MultiplyImageFilter"];
 *   Gradient [ label="rtk::ForwardDifferenceGradientImageFilter" URL="\ref rtk::ForwardDifferenceGradientImageFilter"];
 *   SubtractGradient [ label="itk::SubtractImageFilter" URL="\ref itk::SubtractImageFilter"];
 *   MagnitudeThreshold [ label="rtk::MagnitudeThresholdImageFilter" URL="\ref rtk::MagnitudeThresholdImageFilter"];
 *   OutOfSubtract [label="", fixedsize="false", width=0, height=0, shape=none];
 *   OutOfMagnitudeTreshold [label="", fixedsize="false", width=0, height=0, shape=none];
 *   BeforeDivergence [label="", fixedsize="false", width=0, height=0, shape=none];
 *
 *   Input -> Subtract;
 *   Divergence -> Subtract;
 *   Subtract -> OutOfSubtract;
 *   OutOfSubtract -> Output;
 *   OutOfSubtract -> Multiply;
 *   Multiply -> Gradient;
 *   Gradient -> SubtractGradient;
 *   SubtractGradient -> MagnitudeThreshold;
 *   MagnitudeThreshold -> OutOfMagnitudeTreshold;
 *   OutOfMagnitudeTreshold -> BeforeDivergence [style=dashed, constraint=false];
 *   BeforeDivergence -> Divergence;
 *   BeforeDivergence -> SubtractGradient;
 *   }
 *
 * }
 * \enddot
 *
 * \author Cyril Mory
 *
 * \ingroup IntensityImageFilters
 */

template< typename TOutputImage, typename TGradientImage =
    itk::Image< itk::CovariantVector < typename TOutputImage::ValueType, TOutputImage::ImageDimension >, 
    TOutputImage::ImageDimension > >
class TotalVariationDenoisingBPDQImageFilter :
        public rtk::DenoisingBPDQImageFilter< TOutputImage, TGradientImage >
{
public:

  /** Standard class typedefs. */
  typedef TotalVariationDenoisingBPDQImageFilter                        Self;
  typedef rtk::DenoisingBPDQImageFilter< TOutputImage, TGradientImage > Superclass;
  typedef itk::SmartPointer<Self>                                       Pointer;
  typedef itk::SmartPointer<const Self>                                 ConstPointer;

  /** Method for creation through the object factory. */
  itkNewMacro(Self)

  /** Run-time type information (and related methods). */
  itkTypeMacro(TotalVariationDenoisingBPDQImageFilter, DenoisingBPDQImageFilter)

  /** Sub filter type definitions */
  typedef MagnitudeThresholdImageFilter<TGradientImage>                 MagnitudeThresholdFilterType;

  void SetDimensionsProcessed(bool* arg);

  /** In some cases, regularization must use periodic boundary condition */
  void SetBoundaryConditionToPeriodic();

protected:
  TotalVariationDenoisingBPDQImageFilter();
  ~TotalVariationDenoisingBPDQImageFilter() ITK_OVERRIDE {}

<<<<<<< HEAD
  void GenerateData() ITK_OVERRIDE;

=======
>>>>>>> e41372c2
  void GenerateOutputInformation() ITK_OVERRIDE;

  /** Sub filter pointers */
  typename MagnitudeThresholdFilterType::Pointer   m_ThresholdFilter;
  virtual typename Superclass::ThresholdFilterType* GetThresholdFilter()
  {
    return dynamic_cast<typename Superclass::ThresholdFilterType*>(this->m_ThresholdFilter.GetPointer());
  }

private:
  TotalVariationDenoisingBPDQImageFilter(const Self&); //purposely not implemented
  void operator=(const Self&); //purposely not implemented
};

} // end namespace itk

#ifndef ITK_MANUAL_INSTANTIATION
#include "rtkTotalVariationDenoisingBPDQImageFilter.hxx"
#endif

#endif //__rtkTotalVariationDenoisingBPDQImageFilter__<|MERGE_RESOLUTION|>--- conflicted
+++ resolved
@@ -135,11 +135,6 @@
   TotalVariationDenoisingBPDQImageFilter();
   ~TotalVariationDenoisingBPDQImageFilter() ITK_OVERRIDE {}
 
-<<<<<<< HEAD
-  void GenerateData() ITK_OVERRIDE;
-
-=======
->>>>>>> e41372c2
   void GenerateOutputInformation() ITK_OVERRIDE;
 
   /** Sub filter pointers */
