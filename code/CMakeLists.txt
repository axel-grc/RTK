#=========================================================
# Propagate cmake options in a header file
CONFIGURE_FILE (${CMAKE_CURRENT_SOURCE_DIR}/rtkConfiguration.h.in
  ${CMAKE_BINARY_DIR}/rtkConfiguration.h)
SET (RTK_LIBRARIES RTK lpsolve55)
#=========================================================

#=========================================================
ADD_LIBRARY(RTK
            rtkHisImageIO.cxx
            rtkHisImageIOFactory.cxx
            rtkElektaSynergyGeometryReader.cxx
            rtkDbf.cxx
            rtkHndImageIO.cxx
            rtkHndImageIOFactory.cxx
            rtkVarianObiXMLFileReader.cxx
            rtkVarianObiGeometryReader.cxx
            rtkEdfImageIO.cxx
            rtkEdfImageIOFactory.cxx
            rtkImagXImageIO.cxx
            rtkImagXImageIOFactory.cxx
            rtkDCMImagXImageIO.cxx
            rtkDCMImagXImageIOFactory.cxx
            rtkImagXXMLFileReader.cxx
            rtkThreeDCircularProjectionGeometry.cxx
            rtkReg23ProjectionGeometry.cxx
            rtkThreeDCircularProjectionGeometryXMLFile.cxx
            rtkGeometricPhantomFileReader.cxx
            rtkDigisensGeometryXMLFileReader.cxx
            rtkDigisensGeometryReader.cxx
            rtkXRadGeometryReader.cxx
            rtkXRadImageIO.cxx
            rtkXRadImageIOFactory.cxx
            rtkIOFactories.cxx
            rtkConvertEllipsoidToQuadricParametersFunction.cxx)

TARGET_LINK_LIBRARIES(RTK ${ITK_LIBRARIES})
TARGET_LINK_LIBRARIES(RTK lpsolve55)
#=========================================================

#=========================================================
# OpenCL library stuff
IF(RTK_USE_OPENCL)
  SET(RTK_LIBRARIES ${RTK_LIBRARIES} rtkopencl)
  ADD_LIBRARY(rtkopencl
              rtkOpenCLUtilities.cxx
              rtkOpenCLFDKBackProjectionImageFilter.cxx)
  TARGET_LINK_LIBRARIES(rtkopencl ${OPENCL_LIBRARIES} ${ITK_LIBRARIES})

  FILE(GLOB openclSRCs RELATIVE ${CMAKE_CURRENT_SOURCE_DIR} *.cl)
  ADD_CUSTOM_TARGET(openclSRCCopy ALL COMMENT "Copying OpenCL source files")
  FOREACH(openclSRC ${openclSRCs})
    ADD_CUSTOM_COMMAND(TARGET openclSRCCopy
                       COMMAND ${CMAKE_COMMAND} -E copy ${CMAKE_CURRENT_SOURCE_DIR}/${openclSRC}
                                                        ${RTK_BINARY_DIR}/${openclSRC})
  ENDFOREACH(openclSRC)
  ADD_DEPENDENCIES(rtkopencl openclSRCCopy)
ENDIF(RTK_USE_OPENCL)
#=========================================================

#=========================================================
# Cuda library stuff
IF (RTK_USE_CUDA)
  SET (RTK_LIBRARIES ${RTK_LIBRARIES} rtkcuda)
  SET (rtkcuda_CUDA_FILES
       rtkCudaCropImageFilter.cu
       rtkCudaUtilities.cu
       rtkCudaFDKBackProjectionImageFilter.cu
       rtkCudaFFTRampImageFilter.cu
       rtkCudaFDKWeightProjectionFilter.cu
       rtkCudaDisplacedDetectorImageFilter.cu
       rtkCudaParkerShortScanImageFilter.cu
       rtkCudaForwardProjectionImageFilter.cu
       rtkCudaBackProjectionImageFilter.cu
       rtkCudaSplatImageFilter.cu
       rtkCudaInterpolateImageFilter.cu
<<<<<<< HEAD
       rtkCudaWarpImageFilter.cu
       rtkCudaForwardWarpImageFilter.cu
       rtkCudaRayCastBackProjectionImageFilter.cu
       rtkCudaTotalVariationDenoisingBPDQImageFilter.cu
       rtkCudaLastDimensionTVDenoisingImageFilter.cu)
=======
       rtkCudaTotalVariationDenoisingBPDQImageFilter.cu
       rtkCudaConstantVolumeSource.cu
       rtkCudaConstantVolumeSeriesSource.cu)
>>>>>>> 4ee1b113
  # This is a fix for ITK4 to avoid too long cmd lines error
  # (http://www.itk.org/Bug/view.php?id=12198)
  IF(WIN32)
    GET_DIRECTORY_PROPERTY(dirInc INCLUDE_DIRECTORIES)
    FIND_PATH(itkMacroPath itkMacro.h ${dirInc})
    FIND_PATH(itkConfigurePath itkConfigure.h ${dirInc})
    FIND_PATH(rtkConfigurationPath rtkConfiguration.h ${dirInc})
    SET_DIRECTORY_PROPERTIES(PROPERTIES INCLUDE_DIRECTORIES "${itkMacroPath};${itkConfigurePath};${rtkConfigurationPath}")
  ENDIF()

  CUDA_COMPILE (rtkcuda_CUDA_WRAPPERS ${rtkcuda_CUDA_FILES})

  # Rollback to all includes
  IF(WIN32)
    SET_DIRECTORY_PROPERTIES(PROPERTIES INCLUDE_DIRECTORIES "${dirInc}")
  ENDIF()

  ADD_LIBRARY(rtkcuda
              rtkCudaFDKWeightProjectionFilter.cxx
              rtkCudaDisplacedDetectorImageFilter.cxx
              rtkCudaParkerShortScanImageFilter.cxx
              rtkCudaCropImageFilter.cxx
              rtkCudaFDKBackProjectionImageFilter.cxx
              rtkCudaFFTRampImageFilter.cxx
              rtkCudaFDKConeBeamReconstructionFilter.cxx
              rtkCudaBackProjectionImageFilter.cxx
<<<<<<< HEAD
	      rtkCudaSplatImageFilter.cxx
	      rtkCudaInterpolateImageFilter.cxx
	      rtkCudaWarpImageFilter.cxx
	      rtkCudaForwardWarpImageFilter.cxx
	      rtkCudaRayCastBackProjectionImageFilter.cxx
	      rtkCudaTotalVariationDenoisingBPDQImageFilter.cxx
	      rtkCudaLastDimensionTVDenoisingImageFilter.cxx
	      ${rtkcuda_CUDA_WRAPPERS}
=======
              rtkCudaSplatImageFilter.cxx
              rtkCudaInterpolateImageFilter.cxx
              rtkCudaTotalVariationDenoisingBPDQImageFilter.cxx
	      rtkCudaConstantVolumeSource.cxx
	      rtkCudaConstantVolumeSeriesSource.cxx
              ${rtkcuda_CUDA_WRAPPERS}
>>>>>>> 4ee1b113
              ${rtkcuda_CUDA_FILES})
  SET_TARGET_PROPERTIES (rtkcuda PROPERTIES LINKER_LANGUAGE CXX)
  TARGET_LINK_LIBRARIES(rtkcuda ${CUDA_LIBRARIES} ${CUDA_cufft_LIBRARY} RTK ITKCudaCommon)
ENDIF (RTK_USE_CUDA)
#=========================================================

#=========================================================
# Installation code
IF(NOT RTK_INSTALL_NO_DEVELOPMENT)
  # Generate RTKConfig.cmake for the install tree.
  SET (RTK_USE_FILE "${CMAKE_INSTALL_PREFIX}/${RTK_INSTALL_PACKAGE_DIR}/UseRTK.cmake")
  SET (RTK_INCLUDE_DIRS "${CMAKE_INSTALL_PREFIX}/${RTK_INSTALL_INCLUDE_DIR};${CMAKE_INSTALL_PREFIX}/${RTK_INSTALL_INCLUDE_DIR}/lpsolve")
  SET (RTK_LIBRARY_DIRS "${CMAKE_INSTALL_PREFIX}/${RTK_INSTALL_LIB_DIR}")
  CONFIGURE_FILE (${PROJECT_SOURCE_DIR}/cmake/RTKConfig.cmake.in ${RTK_BINARY_DIR}/CMakeFiles/RTKConfig.cmake @ONLY)
  INSTALL(FILES ${RTK_BINARY_DIR}/CMakeFiles/RTKConfig.cmake
                ${RTK_SOURCE_DIR}/cmake/UseRTK.cmake
          DESTINATION ${RTK_INSTALL_PACKAGE_DIR})

  # Include .h and .txx files
  FILE(GLOB __files1 "${PROJECT_SOURCE_DIR}/code/*.h")
  FILE(GLOB __files2 "${PROJECT_SOURCE_DIR}/code/*.txx")
  INSTALL(FILES ${__files1} ${__files2} ${RTK_BINARY_DIR}/rtkConfiguration.h
    DESTINATION ${RTK_INSTALL_INCLUDE_DIR}
    COMPONENT Development)
ENDIF(NOT RTK_INSTALL_NO_DEVELOPMENT)

IF(NOT RTK_INSTALL_NO_LIBRARIES)
  INSTALL(TARGETS RTK
    RUNTIME DESTINATION ${RTK_INSTALL_RUNTIME_DIR} COMPONENT Runtime
    LIBRARY DESTINATION ${RTK_INSTALL_LIB_DIR} COMPONENT RuntimeLibraries
    ARCHIVE DESTINATION ${RTK_INSTALL_ARCHIVE_DIR} COMPONENT Development)

  IF(RTK_USE_CUDA)
    INSTALL(TARGETS rtkcuda
      RUNTIME DESTINATION ${RTK_INSTALL_RUNTIME_DIR} COMPONENT Runtime
      LIBRARY DESTINATION ${RTK_INSTALL_LIB_DIR} COMPONENT RuntimeLibraries
      ARCHIVE DESTINATION ${RTK_INSTALL_ARCHIVE_DIR} COMPONENT Development)
  ENDIF(RTK_USE_CUDA)

  IF(OPENCL_FOUND)
    INSTALL(TARGETS rtkopencl
      RUNTIME DESTINATION ${RTK_INSTALL_RUNTIME_DIR} COMPONENT Runtime
      LIBRARY DESTINATION ${RTK_INSTALL_LIB_DIR} COMPONENT RuntimeLibraries
      ARCHIVE DESTINATION ${RTK_INSTALL_ARCHIVE_DIR} COMPONENT Development)
  ENDIF(OPENCL_FOUND)
ENDIF(NOT RTK_INSTALL_NO_LIBRARIES)
#=========================================================

SET(RTK_LIBRARIES ${RTK_LIBRARIES} PARENT_SCOPE)<|MERGE_RESOLUTION|>--- conflicted
+++ resolved
@@ -74,17 +74,13 @@
        rtkCudaBackProjectionImageFilter.cu
        rtkCudaSplatImageFilter.cu
        rtkCudaInterpolateImageFilter.cu
-<<<<<<< HEAD
        rtkCudaWarpImageFilter.cu
        rtkCudaForwardWarpImageFilter.cu
        rtkCudaRayCastBackProjectionImageFilter.cu
        rtkCudaTotalVariationDenoisingBPDQImageFilter.cu
-       rtkCudaLastDimensionTVDenoisingImageFilter.cu)
-=======
-       rtkCudaTotalVariationDenoisingBPDQImageFilter.cu
+       rtkCudaLastDimensionTVDenoisingImageFilter.cu
        rtkCudaConstantVolumeSource.cu
        rtkCudaConstantVolumeSeriesSource.cu)
->>>>>>> 4ee1b113
   # This is a fix for ITK4 to avoid too long cmd lines error
   # (http://www.itk.org/Bug/view.php?id=12198)
   IF(WIN32)
@@ -111,7 +107,6 @@
               rtkCudaFFTRampImageFilter.cxx
               rtkCudaFDKConeBeamReconstructionFilter.cxx
               rtkCudaBackProjectionImageFilter.cxx
-<<<<<<< HEAD
 	      rtkCudaSplatImageFilter.cxx
 	      rtkCudaInterpolateImageFilter.cxx
 	      rtkCudaWarpImageFilter.cxx
@@ -119,15 +114,9 @@
 	      rtkCudaRayCastBackProjectionImageFilter.cxx
 	      rtkCudaTotalVariationDenoisingBPDQImageFilter.cxx
 	      rtkCudaLastDimensionTVDenoisingImageFilter.cxx
-	      ${rtkcuda_CUDA_WRAPPERS}
-=======
-              rtkCudaSplatImageFilter.cxx
-              rtkCudaInterpolateImageFilter.cxx
-              rtkCudaTotalVariationDenoisingBPDQImageFilter.cxx
 	      rtkCudaConstantVolumeSource.cxx
 	      rtkCudaConstantVolumeSeriesSource.cxx
-              ${rtkcuda_CUDA_WRAPPERS}
->>>>>>> 4ee1b113
+	      ${rtkcuda_CUDA_WRAPPERS}
               ${rtkcuda_CUDA_FILES})
   SET_TARGET_PROPERTIES (rtkcuda PROPERTIES LINKER_LANGUAGE CXX)
   TARGET_LINK_LIBRARIES(rtkcuda ${CUDA_LIBRARIES} ${CUDA_cufft_LIBRARY} RTK ITKCudaCommon)
