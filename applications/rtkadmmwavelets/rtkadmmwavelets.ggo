package "rtkadmmwavelets"
purpose "Performs an iterative 3D reconstruction with Daubechies wavelets regularization"

option "verbose"   v "Verbose execution"                                         flag                         off
option "config"    - "Config file"                                               string                       no
option "geometry"  g  "XML geometry file name"                                   string                       yes
option "output"    o "Output file name"                                          string                       yes
option "niterations" n "Number of iterations"         				 int                          no   default="1"
option "alpha"     - "Regularization parameter"         			 float                        no   default="0.1"
option "beta"      - "Augmented Lagrangian constraint multiplier"         	 float                        no   default="1"
option "CGiter"     - "Number of nested iterations of conjugate gradient"       int                       no      default="5"
option "order"      - "The order of the Daubechies wavelets"                    int                       no default="3"
option "levels"     - "The number of decomposition levels in the wavelets transform" int                  no default="5"
option "input"     i "Input volume"                     string                       no
option "nodisplaced" - "Disable the displaced detector filter"                  flag                      off
<<<<<<< HEAD

section "Projectors"
option "fp"    f "Forward projection method" values="Joseph","RayCastInterpolator","CudaRayCast","Siddon" enum no default="Joseph"
option "bp"    b "Back projection method" values="VoxelBasedBackProjection","Joseph","CudaVoxelBased","CudaRayCast" enum no default="VoxelBasedBackProjection"
=======
>>>>>>> 2cb0b18c
<|MERGE_RESOLUTION|>--- conflicted
+++ resolved
@@ -13,10 +13,3 @@
 option "levels"     - "The number of decomposition levels in the wavelets transform" int                  no default="5"
 option "input"     i "Input volume"                     string                       no
 option "nodisplaced" - "Disable the displaced detector filter"                  flag                      off
-<<<<<<< HEAD
-
-section "Projectors"
-option "fp"    f "Forward projection method" values="Joseph","RayCastInterpolator","CudaRayCast","Siddon" enum no default="Joseph"
-option "bp"    b "Back projection method" values="VoxelBasedBackProjection","Joseph","CudaVoxelBased","CudaRayCast" enum no default="VoxelBasedBackProjection"
-=======
->>>>>>> 2cb0b18c
