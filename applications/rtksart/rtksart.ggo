--- conflicted
+++ resolved
@@ -20,15 +20,4 @@
 
 section "Projectors"
 option "fp"    f "Forward projection method" values="Joseph","RayCastInterpolator","CudaRayCast" enum no default="Joseph"
-<<<<<<< HEAD
 option "bp"    b "Back projection method" values="VoxelBasedBackProjection","Joseph","CudaVoxelBased","NormalizedJoseph","CudaRayCast" enum no default="VoxelBasedBackProjection"
-
-section "Volume properties"
-option "input"     i "Input volume"              string          no
-option "origin"    - "Origin (default=centered)" double multiple no
-option "dimension" - "Dimension"                 int    multiple no  default="256"
-option "spacing"   - "Spacing"                   double multiple no  default="1"
-option "direction" - "Direction"                 double multiple no
-=======
-option "bp"    b "Back projection method" values="VoxelBasedBackProjection","Joseph","CudaVoxelBased","NormalizedJoseph" enum no default="VoxelBasedBackProjection"
->>>>>>> ae91454b
