package "rtkadmmtotalvariation"
purpose "Performs an iterative 3D reconstruction with 3D TV regularization"

option "verbose"   v "Verbose execution"                                         flag                         off
option "config"    - "Config file"                                               string                       no
option "geometry"  g  "XML geometry file name"                                   string                       yes
option "output"    o "Output file name"                                          string                       yes
option "niterations" n "Number of iterations"         				 int                          no   default="1"
option "alpha"     - "Regularization parameter"         			 float                        no   default="0.1"
option "beta"      - "Augmented Lagrangian constraint multiplier"         	 float                        no   default="1"
option "CGiter"     - "Number of nested iterations of conjugate gradient"       int                       no      default="5"
option "input"     i "Input volume"                     string                       no
option "nodisplaced"  - "Disable the displaced detector filter"                  flag                     off

section "Phase gating"
option "phases"       - "File containing the phase of each projection"                                              string              no
option "windowcenter" c "Target reconstruction phase"                                                               float   no default="0"
option "windowwidth"  w "Tolerance around the target phase to determine in-phase and out-of-phase projections"      float   no default="1"
option "windowshape"  s "Shape of the gating window"     values="Rectangular","Triangular"                          enum    no default="Rectangular"

section "Projectors"
<<<<<<< HEAD
option "fp"    f "Forward projection method" values="Joseph","RayCastInterpolator","CudaRayCast" enum no default="Joseph"
option "bp"    b "Back projection method" values="VoxelBasedBackProjection","Joseph","CudaVoxelBased","CudaRayCast" enum no default="VoxelBasedBackProjection"
=======
option "fp"    f "Forward projection method" values="Joseph","CudaRayCast" enum no default="Joseph"
option "bp"    b "Back projection method" values="VoxelBasedBackProjection","Joseph","CudaVoxelBased","NormalizedJoseph","CudaRayCast" enum no default="VoxelBasedBackProjection"
>>>>>>> 9790efdd
<|MERGE_RESOLUTION|>--- conflicted
+++ resolved
@@ -19,10 +19,5 @@
 option "windowshape"  s "Shape of the gating window"     values="Rectangular","Triangular"                          enum    no default="Rectangular"
 
 section "Projectors"
-<<<<<<< HEAD
-option "fp"    f "Forward projection method" values="Joseph","RayCastInterpolator","CudaRayCast" enum no default="Joseph"
+option "fp"    f "Forward projection method" values="Joseph","CudaRayCast" enum no default="Joseph"
 option "bp"    b "Back projection method" values="VoxelBasedBackProjection","Joseph","CudaVoxelBased","CudaRayCast" enum no default="VoxelBasedBackProjection"
-=======
-option "fp"    f "Forward projection method" values="Joseph","CudaRayCast" enum no default="Joseph"
-option "bp"    b "Back projection method" values="VoxelBasedBackProjection","Joseph","CudaVoxelBased","NormalizedJoseph","CudaRayCast" enum no default="VoxelBasedBackProjection"
->>>>>>> 9790efdd
