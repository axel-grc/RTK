--- conflicted
+++ resolved
@@ -15,13 +15,6 @@
 option "costs"          - "Show residual costs at each iteration at the end of the process"                           flag   off
 option "nodisplaced"    - "Disable the displaced detector filter"                                                     flag   off
 
-<<<<<<< HEAD
-section "Projectors"
-option "fp"    f "Forward projection method" values="Joseph","RayCastInterpolator","CudaRayCast" enum no default="Joseph"
-option "bp"    b "Back projection method" values="VoxelBasedBackProjection","Joseph","CudaVoxelBased","CudaRayCast" enum no default="VoxelBasedBackProjection"
-
-=======
->>>>>>> 2cb0b18c
 section "Regularization"
 option "nopositivity" - "Do not enforce positivity"                                                             flag    off
 option "tviter"      - "Total variation regularization: number of iterations"            			int     no      default="10"
