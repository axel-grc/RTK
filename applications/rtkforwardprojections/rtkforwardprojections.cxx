--- conflicted
+++ resolved
@@ -103,12 +103,8 @@
     break;
   case(fp_arg_CudaRayCast):
 #ifdef RTK_USE_CUDA
-<<<<<<< HEAD
     forwardProjection = rtk::CudaForwardProjectionImageFilter<OutputImageType, OutputImageType>::New();
-=======
-    forwardProjection = rtk::CudaForwardProjectionImageFilter::New();
-    dynamic_cast<rtk::CudaForwardProjectionImageFilter*>( forwardProjection.GetPointer() )->SetStepSize(args_info.step_arg);
->>>>>>> 7f5593fb
+    dynamic_cast<rtk::CudaForwardProjectionImageFilter<OutputImageType, OutputImageType>*>( forwardProjection.GetPointer() )->SetStepSize(args_info.step_arg);
 #else
     std::cerr << "The program has not been compiled with cuda option" << std::endl;
     return EXIT_FAILURE;
