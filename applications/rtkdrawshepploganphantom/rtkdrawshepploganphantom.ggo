package "rtkdrawshepploganphantom"
purpose "Computes a 3D voxelized Shepp & Logan phantom with noise [http://www.slaney.org/pct/pct-errata.html]"

<<<<<<< HEAD
option "verbose"      v "Verbose execution"                         flag     off
option "config"       - "Config file"                               string   no
option "output"       o "Output projections file name"              string   yes
option "phantomscale" - "Scaling factor for the phantom dimensions" int      no   default="128"
option "noise"        - "Gaussian noise parameter (SD)"             double   no

section "Projections parameters"
option "origin"    - "Origin (default=centered)" double multiple no
option "dimension" - "Dimension"                 int    multiple no  default="256"
option "spacing"   - "Spacing"                   double multiple no  default="1"
option "direction" - "Direction"                 double multiple no
=======
option "config"       - "Config file"                               string          no
option "output"       o "Output projections file name"              string          yes
option "phantomscale" - "Scaling factor for the phantom dimensions" int             no   default="128"
option "noise"        - "Gaussian noise parameter (SD)"             double          no
option "offset"       - "3D spatial offset of the phantom center"   double multiple no
>>>>>>> 4ddb1bb6
<|MERGE_RESOLUTION|>--- conflicted
+++ resolved
@@ -1,22 +1,8 @@
 package "rtkdrawshepploganphantom"
 purpose "Computes a 3D voxelized Shepp & Logan phantom with noise [http://www.slaney.org/pct/pct-errata.html]"
 
-<<<<<<< HEAD
-option "verbose"      v "Verbose execution"                         flag     off
-option "config"       - "Config file"                               string   no
-option "output"       o "Output projections file name"              string   yes
-option "phantomscale" - "Scaling factor for the phantom dimensions" int      no   default="128"
-option "noise"        - "Gaussian noise parameter (SD)"             double   no
-
-section "Projections parameters"
-option "origin"    - "Origin (default=centered)" double multiple no
-option "dimension" - "Dimension"                 int    multiple no  default="256"
-option "spacing"   - "Spacing"                   double multiple no  default="1"
-option "direction" - "Direction"                 double multiple no
-=======
 option "config"       - "Config file"                               string          no
 option "output"       o "Output projections file name"              string          yes
 option "phantomscale" - "Scaling factor for the phantom dimensions" int             no   default="128"
 option "noise"        - "Gaussian noise parameter (SD)"             double          no
-option "offset"       - "3D spatial offset of the phantom center"   double multiple no
->>>>>>> 4ddb1bb6
+option "offset"       - "3D spatial offset of the phantom center"   double multiple no